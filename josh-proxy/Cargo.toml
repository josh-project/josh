
[package]
authors = ["Christian Schilling <christian.schilling@esrlabs.com>"]
description = "GIT virtualization proxy"
edition = "2018"
keywords = ["git", "monorepo", "workflow", "scm"]
license-file = "LICENSE"
name = "josh-proxy"
readme = "README.md"
repository = "https://github.com/josh-project/josh"
version = "0.3.0"


[dependencies]
clap = "2.34.0"
futures = "0.3.19"
tokio = { version = "1.8.1", features = ["full"] }
hyper = { version = "0.14.16", features = ["stream"] }
hyper_cgi = "0.2.1"
hyper-staticfile = "0.8.0"
hyper-tls = "0.5.0"
toml = "0.5.8"
git2 = "0.13.25"
tracing = { version = "0.1.29", features = ["max_level_trace", "release_max_level_trace"] }
tracing-futures = "0.2.5"
tracing-subscriber = { version = "0.3.7", features = ["env-filter"]}
tracing-opentelemetry = "0.16.0"
opentelemetry = "0.17.0"
opentelemetry-jaeger = "0.15.0"
reqwest= { version = "0.11.9", default-features = false, features = ["blocking", "json"] }
uuid = { version = "0.8.2", features = ["v4"] }
base64 = "0.13.0"
regex = "1.5.4"
lazy_static = "1.4.0"
josh = {path = "../"}
<<<<<<< HEAD
serde_json= "1.0.74"
serde= "1.0.132"
=======
serde_json= "1.0.73"
serde= "1.0.136"
>>>>>>> 57c5caec
rust-crypto = "0.2.36"
unindent = "0.1.7"
juniper = { version = "0.15.7", features = ["expose-test-schema"] }
url = "2.2.2"
percent-encoding = "2.1.0"
indoc = "1.0.3"<|MERGE_RESOLUTION|>--- conflicted
+++ resolved
@@ -33,13 +33,8 @@
 regex = "1.5.4"
 lazy_static = "1.4.0"
 josh = {path = "../"}
-<<<<<<< HEAD
 serde_json= "1.0.74"
-serde= "1.0.132"
-=======
-serde_json= "1.0.73"
 serde= "1.0.136"
->>>>>>> 57c5caec
 rust-crypto = "0.2.36"
 unindent = "0.1.7"
 juniper = { version = "0.15.7", features = ["expose-test-schema"] }
