--- conflicted
+++ resolved
@@ -761,20 +761,12 @@
         if let Ok(kn) = known_views.read() {
             for (prefix2, e) in kn.iter() {
                 info!("background rebuild root: {:?}", prefix2);
-                let mut updated_count = 0;
-<<<<<<< HEAD
+
                 let mut bm =
                     view_maps::ViewMaps::new_downstream(backward_maps.clone());
                 let mut fm =
                     view_maps::ViewMaps::new_downstream(forward_maps.clone());
-=======
-                    let mut bm = view_maps::ViewMaps::new_downstream(
-                        backward_maps.clone(),
-                    );
-                    let mut fm = view_maps::ViewMaps::new_downstream(
-                        forward_maps.clone(),
-                    );
->>>>>>> 0a671c36
+
                 for v in e.iter() {
                     trace!("background rebuild: {:?} {:?}", prefix2, v);
 
@@ -789,14 +781,11 @@
                     );
                 }
                 info!("updated {} refs for {:?}", updated_count, prefix2);
-<<<<<<< HEAD
+
                 info!(
                     "forward_maps stats: {}",
                     toml::to_string_pretty(&fm.stats()).unwrap()
-=======
-                info!("forward_maps stats: {}",
-            toml::to_string_pretty(&fm.stats()).unwrap()
->>>>>>> 0a671c36
+
                 );
                 span!(Level::TRACE, "write_lock").in_scope(|| {
                     let mut forward_maps = forward_maps.write().unwrap();
